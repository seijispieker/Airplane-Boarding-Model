"""A module for modeling a passenger of an airplane."""

from __future__ import annotations
from typing import TYPE_CHECKING

import mesa

if TYPE_CHECKING:
    from .airbus_a320 import Seat
    from .boarding_model import BoardingModel


class Passenger(mesa.Agent):
    """A class for modeling a passenger of an airplane.
    
    Attributes:
        aisle_steps_per_move: The number of steps to move one cell in the aisle.
        luggage_time: The number of steps to store luggage.
        assigned_seat: The Seat assigned to the passenger.
        seated: True if the passenger is seated, False otherwise.
        last_move: The number of steps since the last move.
        shuffle_out_of_seat: If in a seat shuffle situation, True if the
            passenger is shuffling out of the seat, False otherwise.
        shuffle_into_seat: If in a seat shuffle situation, True if the passenger
            is shuffling into the seat, False otherwise.
        waiting_for_shuffling: If in a seat shuffle situation, True if the
            passenger is waiting for shuffling, False otherwise. In cases where
            the passenger is waiting for other passengers to shuffle out of the
            seats.
        shuffle_precedence: If in a seat shuffle situation, True if the
            passenger has precedence in shuffling over the other passengers.
        passengers_shuffling: If in a seat shuffle situation, a list of
            Passenger objects representing the other passengers who are in the
            seat shuffle situation.
    """
    
    def __init__(
        self,
        model: BoardingModel,
        aisle_steps_per_move: int,
        assigned_seat: Seat = None,
        seated: bool = False,
    ):
        """Initialize a Passenger object."""
        super().__init__(model)
        self.aisle_steps_per_move = aisle_steps_per_move
        # based on Schultz 2008:
        seat_movement_time = self.model.random.triangular(low=1.8, high=3.0, mode=2.4)
        self.seat_steps_per_move = round(seat_movement_time * model.steps_per_second)
        # based on Schultz 2008:
        seat_shuffle_reaction_time = self.model.random.triangular(low=6, high=20, mode=9)
        self.seat_shuffle_reaction_time = round(seat_shuffle_reaction_time * model.steps_per_second)
        # alpha and beta based on Schultz 2018:
        single_luggage_time = self.model.random.weibullvariate(alpha=16, beta=1.7)
        luggage_items = self.model.random.choices(
            population=[1, 2, 3],
            weights=[0.6, 0.3, 0.1],
            k=1
        )[0]
        self.luggage_time = round(luggage_items * single_luggage_time * model.steps_per_second)
        self.assigned_seat = assigned_seat
        self.seated = seated
        self.last_move = aisle_steps_per_move
        self.arrival_time = 0
        self.shuffle_out_of_seat = False
        self.shuffle_into_seat = False
        self.waiting_for_shuffling = False
        self.shuffle_precedence = False
        self.passengers_shuffling = []
        
        if assigned_seat is not None:
            self.target_x, self.target_y = assigned_seat.grid_coordinate
        else:
            self.target_x, self.target_y = (None, None)
        
    def step(self):
        """Advance the passenger by one step."""
        seat_x, seat_y = self.assigned_seat.grid_coordinate
        aisle_column = self.model.airplane.aisle_column
        
        self.last_move += 1
        
        if self.shuffle_out_of_seat:
            if self.at_target():
                self.shuffle_out_of_seat = False
                self.waiting_for_shuffling = True
                self.target_x, self.target_y = self.assigned_seat.grid_coordinate
            else:
                self.move_to_target()

        elif self.shuffle_into_seat:
            if self.at_target():
                self.shuffle_into_seat = False
                self.seated = True
                self.assigned_seat.occupied = True
                
                if self.all_passengers_shuffling_out_of_aisle():
                    self.model.frozen_aisle_cells[self.pos[0]] = False
            else:
                self.move_to_target()

        elif self.waiting_for_shuffling:
<<<<<<< HEAD
=======
            # print(f"Waiting for shuffling - s:{(seat_x, seat_y)} t:{(self.target_x, self.target_y)} p:{self.pos}")
>>>>>>> 7d271ce3
            if self.shuffle_precedence and self.all_passengers_shuffling_in_aisle():
                self.waiting_for_shuffling = False
                self.shuffle_into_seat = True
                self.move_to_target()
                
            elif not self.shuffle_precedence and self.all_passengers_shuffling_out_of_aisle():
                self.waiting_for_shuffling = False
                self.shuffle_into_seat = True
                self.move_to_target()

        #If at seat row - 1
        elif self.pos[0] == seat_x - 1 and self.get_blocking_passengers() != []:

            self.passengers_shuffling = self.get_blocking_passengers()
            
            # If waiting for seat shuffle reaction time
            if self.seat_shuffle_reaction_time > 0:
                self.seat_shuffle_reaction_time -= 1
                return

            # If waiting to store luggage
            if self.luggage_time > 0:
                self.luggage_time -= 1
                return

            for x_offset, passenger_shuffling in enumerate(reversed(self.passengers_shuffling), start=1):
                passenger_shuffling.seated = False
                passenger_shuffling.assigned_seat.occupied = False
                passenger_shuffling.target_x += x_offset
                passenger_shuffling.target_y = aisle_column
                passenger_shuffling.shuffle_out_of_seat = True
                passenger_shuffling.passengers_shuffling.append(self)
        
            self.shuffle_precedence = True
            self.waiting_for_shuffling = True
            self.model.frozen_aisle_cells[self.pos[0] + 1] = True
        
        # No seat shuffle situation
        # If at seat row
        elif self.pos[0] == seat_x:
            # If at seat column
            if self.at_target():
                self.seated = True
                self.assigned_seat.occupied = True
                return
                
            # If waiting to store luggage
            if self.luggage_time > 0:
                self.luggage_time -= 1
                return
            
            self.move_to_target()
        # Not at seat row and next aisle cell is free
        elif not self.model.frozen_aisle_cells[self.pos[0] + 1]:
            self.move_to_target()
            
    def at_target(self) -> bool:
        """Check if the passenger is at the target position."""
        return self.pos == (self.target_x, self.target_y)
    
    def move_to_target(self):
        """Move to target. Movement is prioritized in x direction when in the
        aisle and in y direction when in the assigned seat row.
        """
        aisle_column = self.model.airplane.aisle_column
        
        x_dir = 0
        # If not at row, calculate x direction
        if self.pos[0] != self.target_x:
            x_dir = 1 if self.target_x > self.pos[0] else -1
        y_dir = 0
        # If not at column, calculate y direction
        if self.pos[1] != self.target_y:
            y_dir = 1 if self.target_y > self.pos[1] else -1             
        
        target = None
        if x_dir != 0 and y_dir != 0:
            # If in aisle, move to row first
            if self.pos[1] == aisle_column:
                target = (self.pos[0] + x_dir, self.pos[1])
            # If in row, move to column first
            else:
                target = (self.pos[0], self.pos[1] + y_dir)
        else:
            target = (self.pos[0] + x_dir, self.pos[1] + y_dir)
            
        if not self.model.grid.is_cell_empty(target):
            return
        
        seat_x = self.assigned_seat.grid_coordinate[0]
        # If not in the aisle or in the aisle and moving into the seat row,
        # movement is a seat movement, otherwise it is an aisle movement
        if self.pos[1] != aisle_column or (self.pos[0] == seat_x == self.target_x):
            if self.last_move >= self.seat_steps_per_move:
                self.model.grid.move_agent(self, target)
                self.last_move = 0
        else:
            if self.last_move >= self.aisle_steps_per_move:
                self.model.grid.move_agent(self, target)
                self.last_move = 0
        
    def all_passengers_shuffling_out_of_aisle(self) -> bool:
        aisle_column = self.model.airplane.aisle_column
        return all(passenger.pos[1] != aisle_column for passenger in self.passengers_shuffling)
    
    def all_passengers_shuffling_in_aisle(self) -> bool:
        aisle_column = self.model.airplane.aisle_column
        return all(passenger.pos[1] == aisle_column for passenger in self.passengers_shuffling)
            
    def get_blocking_passengers(self) -> list[Passenger]:
        """Return a list of passengers blocking the row.
        
        Returns:
            A list of passengers blocking the row. Empty if no blocking
            passengers.
        """
        seat_x, seat_y = self.assigned_seat.grid_coordinate
        aisle_column = self.model.airplane.aisle_column
        
        y_dir = 1 if seat_y > aisle_column else -1
        
        blocking_y_coords = range(
            aisle_column + y_dir,
            seat_y,
            y_dir
        )
        blocking_positions = [(seat_x, y) for y in blocking_y_coords]
            
        return self.model.grid.get_cell_list_contents(blocking_positions)
    
    #Removed
    def waiting_position(self) -> tuple[int, int]:
        _, seat_y = self.assigned_seat.grid_coordinate
        aisle_column = self.model.airplane.aisle_column
        y_dir = -1 if seat_y > aisle_column else 1
        
        target = (self.pos[0], self.pos[1] + y_dir)
        # If opposite side of aisle is free
        if self.model.grid.is_cell_empty(target):
            return target
        else:
            return (self.pos[0] - 1, self.pos[1])<|MERGE_RESOLUTION|>--- conflicted
+++ resolved
@@ -100,10 +100,6 @@
                 self.move_to_target()
 
         elif self.waiting_for_shuffling:
-<<<<<<< HEAD
-=======
-            # print(f"Waiting for shuffling - s:{(seat_x, seat_y)} t:{(self.target_x, self.target_y)} p:{self.pos}")
->>>>>>> 7d271ce3
             if self.shuffle_precedence and self.all_passengers_shuffling_in_aisle():
                 self.waiting_for_shuffling = False
                 self.shuffle_into_seat = True
