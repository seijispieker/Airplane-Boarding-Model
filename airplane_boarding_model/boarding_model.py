--- conflicted
+++ resolved
@@ -87,19 +87,14 @@
             aisle_steps_per_move=self.aisle_steps_per_move,
             luggage_items=3
         )
-<<<<<<< HEAD
-        passengers = mesa.agent.AgentSet(single_luggage | two_luggage | three_luggage,
-                                         random=self.random)
-        assert len(passengers) == self.number_of_passengers
-        self.queue = passengers.shuffle(True)
-=======
         self.passengers = mesa.agent.AgentSet(single_luggage | two_luggage | three_luggage,
                                          random=self.random)   # Changed to self.passengers
-        assert len(self.passengers) == number_of_passengers  
-
+        assert len(self.passengers) == self.number_of_passengers  
+        self.passengers.shuffle(inplace=True)
+        
         # Schultz 2018:
         lambd = 1 / (steps_per_second * 3.7)
-        inter_arrival_times = [self.random.expovariate(lambd) for _ in range(number_of_passengers - 1)]
+        inter_arrival_times = [self.random.expovariate(lambd) for _ in range(self.number_of_passengers - 1)]
         arrival_timestamps = list(map(round, np.cumsum(inter_arrival_times)))
         arrival_timestamps.insert(0, 0)
         
@@ -109,18 +104,12 @@
 
         self.passengers.sort(key=lambda p: p.arrival_time)
         self.queue = []
->>>>>>> 8e7ec877
           
         self.adherence = conformance
         # TODO: seat_assignment_method with input number of seats
         self.assigned_seats = getattr(self, f"seats_{seat_assignment_method}")()
-<<<<<<< HEAD
         self.assigned_seats = self.assigned_seats[:self.number_of_passengers]
-        assert len(self.assigned_seats) == len(self.queue)
-=======
-        self.assigned_seats = self.assigned_seats[:number_of_passengers]
         assert len(self.assigned_seats) == len(self.passengers)
->>>>>>> 8e7ec877
         self.airplane.assign_passengers(
             seats=self.assigned_seats,
             passengers=self.passengers
