--- conflicted
+++ resolved
@@ -37,14 +37,7 @@
         seat_assignment_method: str = "back_to_front",
         conformance: int = 95,
     ):
-<<<<<<< HEAD
         """Initialize a BoardingModel object.
-=======
-        self.adherence = adherence
-        self.rows = rows
-        self.passenger_count = passenger_count
-        """Create a new boarding model with the given parameters.
->>>>>>> 6c95695a
         
         Args:
             seed: The random seed for the model.
@@ -181,16 +174,6 @@
         return method_list
 
     def seats_segmented_random(self) -> list[Seat]:
-<<<<<<< HEAD
-        '''
-        method for filling the airplane (which has been segmented into 3 parts) with random assignment in each segment
-        '''
-        # using the back to front as a base
-        layout = list(reversed(self.airplane.seat_map))
-        left_columns = [row[:self.airplane.aisle_column] for row in layout]
-        right_columns = [list(reversed(row[self.airplane.aisle_column + 1:])) for row in layout]
-        back_to_front = []
-=======
         segments = 3
         passengers = self.passenger_count
         rows = self.rows 
@@ -215,7 +198,6 @@
                     extra_passenger -= 1
                 else: 
                     passenger_count_per_segment.append(int(seg_length))
->>>>>>> 6c95695a
         
         #-- secondly we determine the length in rows of each segment
         rows = self.rows 
@@ -238,11 +220,6 @@
                 else: 
                     rows_list.append([rows_per_segment])    
         
-<<<<<<< HEAD
-        method_list = []
-        if self.airplane.seat_rows % segments == 0: 
-            seg_length = len(back_to_front) / segments
-=======
         #-- thirdly we split the airlplane layout into the respective segments
         layout = self.airplane.layout
         segmented_layout = []
@@ -278,7 +255,6 @@
         method_list = flatten(random_segmented_seats)
         method_list = self.passenger_adherence(method_list)
         return reversed(method_list)
->>>>>>> 6c95695a
 
     def seats_outside_in(self) -> list[Seat]:
         segments = 3 # window, middle seat, aile seat
@@ -317,17 +293,10 @@
         
         
 
-<<<<<<< HEAD
-            list_counter = 0
-            for _ in range(segments):
-                self.random.shuffle(method_list[list_counter])
-                list_counter += 1
-=======
->>>>>>> 6c95695a
-            
-            
-            
-        
-        
-        
-
+            
+            
+            
+        
+        
+        
+
