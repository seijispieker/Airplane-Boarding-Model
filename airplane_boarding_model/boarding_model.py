"""A module for modeling the boarding process of an airplane."""

from __future__ import annotations
from typing import TYPE_CHECKING

import agentpy as ap

from .airplane import Airplane
from .passenger import Passenger

if TYPE_CHECKING:
    from .airplane import Seat


class BoardingModel(ap.Model):
    """A model inherinting from agentpy.Model for simulating the boarding
    process of an airplane.
    
    Attributes:
        airplane: An Airplane object.
        queue: A list of Passenger objects waiting to board.
        last_boarded: Number of steps since the last passenger boarded.
        grid: A agentpy.Grid object as environment for the model.
    """
    
    def setup(self):
        """Create the airplane, queue, and grid. Assign passengers to seats
        back to front.
        """
        self.airplane = Airplane(
            rows=self.p.rows,
            columns=self.p.columns,
            aisle_column=self.p.aisle_column,
        )
        self.queue = ap.AgentList(self, self.p.passenger_count, Passenger)
        self.last_boarded = self.p.boarding_rate
        
        self.airplane.assign_passengers(
            self[self.p.seat_assignment_method](),
            self.queue
        )
        
        self.grid = ap.Grid(self, shape=(self.airplane.rows, self.airplane.columns))

    def step(self):
        """Move passengers to their seats and board new passengers."""
        # Board new passengers according to boarding rate
        if self.last_boarded >= self.p.boarding_rate:
            # Check if there are passengers in the queue and the entrance is free
            if self.queue and len(self.grid.grid[0, self.airplane.aisle_column][0]) == 0:
                self.grid.add_agents(
                    agents=[self.queue.pop(0)],
                    positions=[(0, self.airplane.aisle_column)]
                )
                self.last_boarded = 1
        else:
            self.last_boarded += 1

        # Move passengers to their seats
        for passenger in self.grid.agents:
            position = self.grid.positions[passenger]
            
            if not passenger.seated:
                # If in the correct row
                if position[0] == passenger.assigned_seat.row:
<<<<<<< HEAD
                    #making a luggage delay for all agents before moving to correct column
                    if not hasattr(passenger, 'luggage_delay'):
                        passenger.luggage_delay = self.p.luggage_delay  #initializing luggage delay
                        
                    if passenger.luggage_delay > 0:
                        passenger.luggage_delay -= 1
=======
                    # If in the correct column
                    if position[1] == passenger.assigned_seat.column:
                        passenger.seated = True
>>>>>>> d89d214b
                    else:
                        direction = 1 if passenger.assigned_seat.column > position[1] else -1
                        passenger.move_by(self.grid, drow=0, dcol=direction)
                else:
<<<<<<< HEAD
                    #move down the aisle if not at correct row
                    next_pos = (position[0] + 1, position[1])
                    self.grid.move_by(passenger, (1, 0))
=======
                    passenger.move_by(self.grid, drow=1, dcol=0)
                    
    def seats_back_to_front(self) -> list[Seat]:
        """Return a list of Seat objects in back to front order.
            
        Returns:
            A list of Seat objects in back to front order.
        """
        layout = list(reversed(self.airplane.layout))
        left_columns = [row[:self.airplane.aisle_column] for row in layout]
        right_columns = [list(reversed(row[self.airplane.aisle_column + 1:])) for row in layout]
        back_to_front = []
        
        for left_row, right_row in zip(left_columns, right_columns):
            for left_seat, right_seat in zip(left_row, right_row):
                back_to_front.append(left_seat)
                back_to_front.append(right_seat)

        return back_to_front
    
    def seats_random(self) -> list[Seat]:
        """Return a list of Seat objects in random order.
            
        Returns:
            A list of Seat objects in random order.
        """
        pass  # TODO: Implement this method
>>>>>>> d89d214b
<|MERGE_RESOLUTION|>--- conflicted
+++ resolved
@@ -63,27 +63,20 @@
             if not passenger.seated:
                 # If in the correct row
                 if position[0] == passenger.assigned_seat.row:
-<<<<<<< HEAD
                     #making a luggage delay for all agents before moving to correct column
                     if not hasattr(passenger, 'luggage_delay'):
                         passenger.luggage_delay = self.p.luggage_delay  #initializing luggage delay
                         
                     if passenger.luggage_delay > 0:
                         passenger.luggage_delay -= 1
-=======
+                
                     # If in the correct column
                     if position[1] == passenger.assigned_seat.column:
                         passenger.seated = True
->>>>>>> d89d214b
                     else:
                         direction = 1 if passenger.assigned_seat.column > position[1] else -1
                         passenger.move_by(self.grid, drow=0, dcol=direction)
                 else:
-<<<<<<< HEAD
-                    #move down the aisle if not at correct row
-                    next_pos = (position[0] + 1, position[1])
-                    self.grid.move_by(passenger, (1, 0))
-=======
                     passenger.move_by(self.grid, drow=1, dcol=0)
                     
     def seats_back_to_front(self) -> list[Seat]:
@@ -110,5 +103,4 @@
         Returns:
             A list of Seat objects in random order.
         """
-        pass  # TODO: Implement this method
->>>>>>> d89d214b
+        pass  # TODO: Implement this method