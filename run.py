from airplane_boarding_model.boarding_model import BoardingModel


# Define parameters
parameters = {
    'rows': 30,
    'columns': 7,
    'aisle_column': 3,
    'passenger_count': 180,
    'steps': 200,
    'boarding_rate': 2,
<<<<<<< HEAD
    'luggage_delay': 2,   #added
=======
    'seat_assignment_method': 'seats_back_to_front'
>>>>>>> d89d214b
}

model = BoardingModel(parameters)
model.run()<|MERGE_RESOLUTION|>--- conflicted
+++ resolved
@@ -9,11 +9,8 @@
     'passenger_count': 180,
     'steps': 200,
     'boarding_rate': 2,
-<<<<<<< HEAD
     'luggage_delay': 2,   #added
-=======
     'seat_assignment_method': 'seats_back_to_front'
->>>>>>> d89d214b
 }
 
 model = BoardingModel(parameters)
