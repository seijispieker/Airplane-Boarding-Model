--- conflicted
+++ resolved
@@ -26,17 +26,10 @@
     "    'aisle_column': 3,\n",
     "    'passenger_count': 180,\n",
     "    'boarding_rate': 2,\n",
-<<<<<<< HEAD
     "    'steps': 500,\n",
+    "    'seat_assignment_method': 'seats_back_to_front',\n",
     "    'luggage_delay': 2,   #added\n",
     "}\n"
-=======
-    "    'steps': 200,\n",
-    "    'seat_assignment_method': 'seats_back_to_front',\n",
-    "}\n",
-    "\n",
-    "model = BoardingModel(parameters)"
->>>>>>> d89d214b
    ]
   },
   {
