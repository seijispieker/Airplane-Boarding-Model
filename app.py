--- conflicted
+++ resolved
@@ -73,18 +73,29 @@
     cmap = plt.get_cmap("viridis", model.number_of_passengers)
 
     portrayal = {
-<<<<<<< HEAD
-        "size": 10,
+        "size": 15,
         "color": cmap(agent.unique_id - 1),
-=======
-        "size": 15,
-        "color": cmap(passenger.unique_id - 1),
->>>>>>> 8a8b3971
         "alpha": 1.0,
     }
     
     if agent.seated:
-        portrayal["color"] = "grey"
+        portrayal["alpha"] = 0.3
+
+    if agent.shuffle_out_of_seat:
+        portrayal["marker"] = "P"
+        portrayal["size"] = 50
+
+    if agent.shuffle_into_seat:
+        portrayal["marker"] = "X"
+        portrayal["size"] = 50
+
+    if agent.shuffle_into_seat and agent.shuffle_precedence:
+        portrayal["marker"] = "*"
+        portrayal["size"] = 50
+
+    if agent.waiting_for_shuffling:
+        portrayal["marker"] = "v"
+        portrayal["size"] = 50
     
     return portrayal
 
