--- conflicted
+++ resolved
@@ -12,12 +12,8 @@
 from airplane_boarding_model.passenger import Passenger
 
 if TYPE_CHECKING:
-<<<<<<< HEAD
     import matplotlib.pyplot as plt
     import mesa
-=======
-    from airplane_boarding_model.passenger import Passenger
->>>>>>> f0c4091c
 
         
 model_params = {
@@ -70,51 +66,20 @@
 model = BoardingModel()
 
 
-<<<<<<< HEAD
 def agent_portayal(agent: mesa.Agent):
-=======
-def passenger_potrayel(passenger: Passenger):
-    if passenger is None:
+    if agent is None:
         return
     
     cmap = plt.get_cmap("viridis", model.number_of_passengers)
 
->>>>>>> f0c4091c
     portrayal = {
         "size": 10,
-        "color": cmap(passenger.unique_id - 1),
+        "color": cmap(agent.unique_id - 1),
         "alpha": 1.0,
     }
-
-    if type(agent) is not Passenger:
-        portrayal["color"] = "white"
-        return portrayal
     
-    
-    
-<<<<<<< HEAD
     if agent.seated:
         portrayal["color"] = "grey"
-=======
-    if passenger.seated:
-        portrayal["alpha"] = 0.3
-
-    if passenger.shuffle_out_of_seat:
-        portrayal["marker"] = "P"
-        portrayal["size"] = 50
-
-    if passenger.shuffle_into_seat:
-        portrayal["marker"] = "X"
-        portrayal["size"] = 50
-
-    if passenger.shuffle_into_seat and passenger.shuffle_precedence:
-        portrayal["marker"] = "*"
-        portrayal["size"] = 50
-
-    if passenger.waiting_for_shuffling:
-        portrayal["marker"] = "v"
-        portrayal["size"] = 50
->>>>>>> f0c4091c
     
     return portrayal
 
