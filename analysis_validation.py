import matplotlib.pyplot as plt
import glob
import numpy as np
import pandas as pd
import glob
import os
from scipy.stats import linregress


def main():
    boarding_times_files = glob.glob("results/validation/boarding_times_*.csv")
    boarding_times_df = pd.concat(
        [pd.read_csv(file) for file in boarding_times_files], ignore_index=True
        )
    compare_df = pd.read_csv("comparison_data/scatter_soure.csv")

    slope = check_model(boarding_times_df, compare_df, n_iterations=1000)
    plot_number_of_passengers_boarding_time(boarding_times_df, compare_df)
    plt.title(f"Boarding Time vs Passenger Occupancy \n{slope}")
<<<<<<< HEAD
    plt.savefig("results/validation/boarding_time_vs_occupancy.png")

    seat_shuffle_times_df = pd.read_csv("results/validation/seat_shuffle_times.csv")
    plot_shuffle_time_comparison(seat_shuffle_times_df)

    #check_model(boarding_times_df, compare_df, n_iterations= 1000)
#     plot_shuffle_time_comparison(
#     seat_shuffle_times_df,
#     real_data_path="comparison_data/seat_shuffle_data.csv"
# )

    plot_seat_shuffle_waiting_times(seat_shuffle_times_df)
=======
    plt.show()
>>>>>>> f446ee2f
    
def plot_number_of_passengers_boarding_time(boarding_times_df: pd.DataFrame, compare_df):
    """
    Plots the boarding time versus the passenger occupancy of the plane, 
    running an amount of simulations for each occupancy level.
    """

    #Field Comparison
    real_data_df = compare_df

    plt.figure(figsize=(8, 6))
    #Plot Real Data
    plt.scatter(
        real_data_df["people"],
        real_data_df["boarding time"],
<<<<<<< HEAD
        color="purple",
        alpha=0.5,
=======
        color="green",
        alpha=0.8,
>>>>>>> f446ee2f
        label="Field Data",
        s=10,
    )
    #Plot Boarding Time vs Occupancy
    plt.scatter(
        boarding_times_df["number_of_passengers"],
        boarding_times_df["Time (s)"] / 60,
<<<<<<< HEAD
        color="green",
        alpha=0.5,
=======
        color="purple",
        alpha=0.2,
>>>>>>> f446ee2f
        label="Simulation Data",
        s=10,
    )

    plot_graph_trend(compare_df, "people", "boarding time", label=" Field Trials Trend line")

    boarding_times_df["Time"] = boarding_times_df["Time (s)"] /60
    plot_graph_trend(boarding_times_df, "number_of_passengers", "Time", label="Experiment Trend line")

    
    plt.xlabel("Passengers")
    plt.ylabel("Boarding Time (min)")
    plt.grid(True, linestyle=":", linewidth=0.7)
    plt.legend()
    

def plot_shuffle_time_comparison(seat_shuffle_times_df: pd.DataFrame):
    """
    Compares seat shuffle times from our simulation with real-world field data and a model from a research paper.
    """
    real_data_df = pd.read_csv("comparison_data/seat_shuffle_data.csv")

    # Mapping seat shuffle numbers to types
    shuffle_type_mapping = {1: "A", 4: "B", 5: "C", 9: "D"}
    real_data_df["Shuffle Type"] = real_data_df["seat_shuffles"].map(shuffle_type_mapping)
    shuffle_types = ["A", "B", "C", "D"]

    plt.figure(figsize=(10, 6))
    bar_width = 0.2  # Box width

    # Compute totals for percentage calculation
    total_cases = len(seat_shuffle_times_df)
    type_counts = seat_shuffle_times_df["Seat shuffle type (A/B/C/D)"].value_counts()

    # Cases where shuffle time > 0
    nonzero_counts = seat_shuffle_times_df[seat_shuffle_times_df["Seat shuffle time (s)"] > 0] \
        .groupby("Seat shuffle type (A/B/C/D)")["Seat shuffle time (s)"].count()

    legend_entries = ["Our Model:"]

    # Plot simulated data as boxplots
    for i, shuffle_type in enumerate(shuffle_types, start=1):
        simulated_data = seat_shuffle_times_df.loc[
            seat_shuffle_times_df["Seat shuffle type (A/B/C/D)"] == shuffle_type,
            "Seat shuffle time (s)"
        ]
        plt.boxplot(
            simulated_data,
            positions=[i - 0.2],
            widths=0.2,
            notch=True,
            patch_artist=True,
            boxprops=dict(facecolor="lightblue", color="blue"),
            medianprops=dict(color="blue"),
            flierprops=dict(markerfacecolor="blue", markeredgecolor="blue", markersize=5),
        )

    # Plot field data as boxplots
    for i, shuffle_type in enumerate(shuffle_types, start=1):
        if shuffle_type in real_data_df["Shuffle Type"].values:
            row = real_data_df[real_data_df["Shuffle Type"] == shuffle_type].iloc[0]
            field_data = [row["field 50% lower"], row["field 50% upper"]]
            plt.boxplot(
                field_data,
                positions=[i],
                widths=0.2,
                notch=True,
                patch_artist=True,
                boxprops=dict(facecolor="red", color="darkred"),
                medianprops=dict(color="darkred"),
                flierprops=dict(markerfacecolor="darkred", markeredgecolor="darkred", markersize=5),
            )

    # Plot model data from the paper as boxplots
    for i, shuffle_type in enumerate(shuffle_types, start=1):
        if shuffle_type in real_data_df["Shuffle Type"].values:
            row = real_data_df[real_data_df["Shuffle Type"] == shuffle_type].iloc[0]
            model_data = [row["model 50% lower"], row["model 50% upper"]]
            plt.boxplot(
                model_data,
                positions=[i + 0.2],
                widths=0.2,
                notch=True,
                patch_artist=True,
                boxprops=dict(facecolor="green", color="darkgreen"),
                medianprops=dict(color="darkgreen"),
                flierprops=dict(markerfacecolor="darkgreen", markeredgecolor="darkgreen", markersize=5),
            )

    for shuffle_type in shuffle_types:
        total = type_counts.get(shuffle_type, 0)
        nonzero = nonzero_counts.get(shuffle_type, 0)
        percentage = (nonzero / total_cases * 100) if total_cases > 0 else 0  
        legend_entries.append(f"{shuffle_type}: n={nonzero}, {percentage:.1f}%")

    plt.xticks(range(1, len(shuffle_types) + 1), shuffle_types)
    plt.title("Seat Shuffle Time Comparison")
    plt.xlabel("Shuffle Type (A/B/C/D)")
    plt.ylabel("Time (s)")
    plt.legend(
        handles=[
            plt.Line2D([0], [0], color="blue", lw=2, label="Our Model"),
            plt.Line2D([0], [0], color="darkred", lw=2, label="Field Data"),
            plt.Line2D([0], [0], color="darkgreen", lw=2, label="Calibrated Stochastic Aircraft Model"),
            plt.Line2D([0], [0], color="black", lw=0, label="\n".join(legend_entries))  
        ],
        loc="upper left",
        fontsize=9,
        framealpha=0.8,
    )
    plt.grid(True, linestyle=":", linewidth=0.7)
    plt.tight_layout()
    plt.savefig("results/validation/seat_shuffle_time_comparison.png")
    # plt.show()
    

def plot_seat_shuffle_waiting_times():
    """
    Loads all seat shuffle time data from 'results/validation' and
    plots a boxplot for seat shuffle waiting times categorized by shuffle type (B, C, D),
    excluding cases where waiting time is 0. The legend contains the count and adjusted percentages.
    """
    shuffle_types = ["B", "C", "D"]
    folder_path = "results/validation"
    
    seat_shuffle_files = [f for f in os.listdir(folder_path) if f.startswith("seat_shuffle_times") and f.endswith(".csv")]
    seat_shuffle_times_df = pd.concat([pd.read_csv(os.path.join(folder_path, file)) for file in seat_shuffle_files], ignore_index=True)

    plt.figure(figsize=(10, 6))

    filtered_df = seat_shuffle_times_df[seat_shuffle_times_df["Seat shuffle type (A/B/C/D)"].isin(shuffle_types)]
    total_non_A_count = len(filtered_df)

    # Count cases where waiting time > 0 for each type
    waiting_counts = (
        filtered_df[filtered_df["Seat shuffle waiting time (s)"] > 0]
        .groupby("Seat shuffle type (A/B/C/D)")["Seat shuffle waiting time (s)"]
        .count()
    )

    legend_texts = []
    boxplot_data = []
    total_waiting_cases = 0

    for shuffle_type in shuffle_types:
        waiting_data = filtered_df.loc[
            (filtered_df["Seat shuffle type (A/B/C/D)"] == shuffle_type) &
            (filtered_df["Seat shuffle waiting time (s)"] > 0),
            "Seat shuffle waiting time (s)"
        ]

        # Only include waiting times > 0
        boxplot_data.append(waiting_data.tolist())

        waiting_count = waiting_counts.get(shuffle_type, 0)
        total_waiting_cases += waiting_count  
        percentage = (waiting_count / total_non_A_count * 100) if total_non_A_count > 0 else 0

        legend_texts.append(f"{shuffle_type} > 0: n={waiting_count}, {percentage:.1f}% of all") 

    # Calculate total percentage
    total_percentage = (total_waiting_cases / total_non_A_count * 100) if total_non_A_count > 0 else 0
    legend_texts.append(f"Total > 0: n={total_waiting_cases}, {total_percentage:.1f}% of all")

    boxprops = dict(facecolor="lightblue", color="blue")
    medianprops = dict(color="blue", linewidth=2)
    flierprops = dict(marker="o", color="blue", markersize=5)

    plt.boxplot(boxplot_data, patch_artist=True, boxprops=boxprops, medianprops=medianprops, flierprops=flierprops)
    plt.xticks(range(1, len(shuffle_types) + 1), shuffle_types)
    plt.xlabel("Shuffle Type (B/C/D)")
    plt.ylabel("Waiting Time (s)")
    plt.title("Seat Shuffle Waiting Time > 0 by Type")

    plt.text(
        1.05, 0.95, "\n".join(legend_texts), transform=plt.gca().transAxes,
        fontsize=10, verticalalignment="top",
        bbox=dict(facecolor="white", alpha=0.8, edgecolor="black")
    )

    plt.grid(True, linestyle=":", linewidth=0.7)
    plt.tight_layout()
    plt.show()

def check_model(df1, df2, n_iterations=10000):
    '''
    df1 = model data
    df2 = real boarding time data from literature 
    n_iterations = amount of bootstrap iterations 

    checks wether the model data and the literature data have the same slope and makes a graph of both dataframes 
    '''
    

    def bootstrap_slopes(df, x_name, y_name , x_multiplyer = 1,  y_multiplyer= 1, n_iterations=1000):
        slopes = []
        for _ in range(n_iterations):
            sample = df.sample(frac=1, replace=True)
            slope, _, _, _, _ = linregress(sample[x_name] * x_multiplyer, sample[y_name] / y_multiplyer)
            slopes.append(slope)
        return np.array(slopes)

    #bootstrapping slope
    slopes_model = bootstrap_slopes(df1, "number_of_passengers", "Time (s)", y_multiplyer= 60, n_iterations= n_iterations)
    slopes_real = bootstrap_slopes(df2, "people", "boarding time", n_iterations= n_iterations)
    lower, upper = np.percentile(slopes_model, [2.5, 97.5])
    print(lower, upper)

    #checking range of bootstrapped slopes
    difference = slopes_model - slopes_real
    lower, upper = np.percentile(difference, [2.5, 97.5])

    #making print for graph
    if lower <= 0 <= upper:
        slope = f"Model Slope Matches Real Data - Slope Range ange: [{lower:.4f}, {upper:.4f}]"
    else:
        slope = f"Model Slope Does Not Match Real Data - Slope Range: [{lower:.4f}, {upper:.4f}]"
    return slope

def plot_graph_trend(df, x, y, show_all = "yes", linestyle="-", color="green", label="Trend line", marker="x", linewidth=2):
    """
    add a plot of wanted columns of a dataframe.
    show_all = "yes" for scatterplot of all datapoints
    """
    grouped = df.groupby(x)[y].mean()
    passenger_counts = grouped.index
    
    #trendline model data
    trend = np.polyfit(df[x], df[y], 1)
    trendline = np.polyval(trend, passenger_counts)

    plt.plot(passenger_counts, trendline, linestyle=linestyle, color=color, label=label, linewidth=linewidth)

if __name__ == "__main__":
    main()

<|MERGE_RESOLUTION|>--- conflicted
+++ resolved
@@ -17,22 +17,7 @@
     slope = check_model(boarding_times_df, compare_df, n_iterations=1000)
     plot_number_of_passengers_boarding_time(boarding_times_df, compare_df)
     plt.title(f"Boarding Time vs Passenger Occupancy \n{slope}")
-<<<<<<< HEAD
-    plt.savefig("results/validation/boarding_time_vs_occupancy.png")
-
-    seat_shuffle_times_df = pd.read_csv("results/validation/seat_shuffle_times.csv")
-    plot_shuffle_time_comparison(seat_shuffle_times_df)
-
-    #check_model(boarding_times_df, compare_df, n_iterations= 1000)
-#     plot_shuffle_time_comparison(
-#     seat_shuffle_times_df,
-#     real_data_path="comparison_data/seat_shuffle_data.csv"
-# )
-
-    plot_seat_shuffle_waiting_times(seat_shuffle_times_df)
-=======
     plt.show()
->>>>>>> f446ee2f
     
 def plot_number_of_passengers_boarding_time(boarding_times_df: pd.DataFrame, compare_df):
     """
@@ -48,13 +33,8 @@
     plt.scatter(
         real_data_df["people"],
         real_data_df["boarding time"],
-<<<<<<< HEAD
-        color="purple",
-        alpha=0.5,
-=======
         color="green",
         alpha=0.8,
->>>>>>> f446ee2f
         label="Field Data",
         s=10,
     )
@@ -62,13 +42,8 @@
     plt.scatter(
         boarding_times_df["number_of_passengers"],
         boarding_times_df["Time (s)"] / 60,
-<<<<<<< HEAD
-        color="green",
-        alpha=0.5,
-=======
         color="purple",
         alpha=0.2,
->>>>>>> f446ee2f
         label="Simulation Data",
         s=10,
     )
